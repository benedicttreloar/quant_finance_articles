--- conflicted
+++ resolved
@@ -4,11 +4,6 @@
     <option name="autoReloadType" value="SELECTIVE" />
   </component>
   <component name="ChangeListManager">
-<<<<<<< HEAD
-    <list default="true" id="e835d866-0957-41d9-801c-263c9c2189b1" name="Changes" comment="Added BoE OIS spreadsheets to data store">
-      <change beforePath="$PROJECT_DIR$/.idea/workspace.xml" beforeDir="false" afterPath="$PROJECT_DIR$/.idea/workspace.xml" afterDir="false" />
-      <change beforePath="$PROJECT_DIR$/factor_model_theory/ffm_factor_type_one_type_two_errors.ipynb" beforeDir="false" afterPath="$PROJECT_DIR$/factor_model_theory/ffm_factor_type_one_type_two_errors.ipynb" afterDir="false" />
-=======
     <list default="true" id="e835d866-0957-41d9-801c-263c9c2189b1" name="Changes" comment="Initial Commit - Quant Finance Blog">
       <change afterPath="$PROJECT_DIR$/.idea/jupyter-settings.xml" afterDir="false" />
       <change afterPath="$PROJECT_DIR$/factor_model/__init__.py" afterDir="false" />
@@ -24,7 +19,6 @@
       <change beforePath="$PROJECT_DIR$/.idea/misc.xml" beforeDir="false" afterPath="$PROJECT_DIR$/.idea/misc.xml" afterDir="false" />
       <change beforePath="$PROJECT_DIR$/.idea/quant_finance_blog.iml" beforeDir="false" afterPath="$PROJECT_DIR$/.idea/quant_finance_blog.iml" afterDir="false" />
       <change beforePath="$PROJECT_DIR$/.idea/workspace.xml" beforeDir="false" afterPath="$PROJECT_DIR$/.idea/workspace.xml" afterDir="false" />
->>>>>>> c6204ad1
     </list>
     <option name="SHOW_DIALOG" value="false" />
     <option name="HIGHLIGHT_CONFLICTS" value="true" />
@@ -66,20 +60,6 @@
     <option name="hideEmptyMiddlePackages" value="true" />
     <option name="showLibraryContents" value="true" />
   </component>
-<<<<<<< HEAD
-  <component name="PropertiesComponent">{
-  &quot;keyToString&quot;: {
-    &quot;RunOnceActivity.OpenProjectViewOnStart&quot;: &quot;true&quot;,
-    &quot;RunOnceActivity.ShowReadmeOnStart&quot;: &quot;true&quot;,
-    &quot;git-widget-placeholder&quot;: &quot;master&quot;,
-    &quot;last_opened_file_path&quot;: &quot;C:/Users/bened/PycharmProjects/quant_finance_blog/yield_curve_analysis&quot;,
-    &quot;node.js.detected.package.eslint&quot;: &quot;true&quot;,
-    &quot;node.js.detected.package.tslint&quot;: &quot;true&quot;,
-    &quot;node.js.selected.package.eslint&quot;: &quot;(autodetect)&quot;,
-    &quot;node.js.selected.package.tslint&quot;: &quot;(autodetect)&quot;,
-    &quot;nodejs_package_manager_path&quot;: &quot;npm&quot;,
-    &quot;vue.rearranger.settings.migration&quot;: &quot;true&quot;
-=======
   <component name="PropertiesComponent"><![CDATA[{
   "keyToString": {
     "RunOnceActivity.OpenProjectViewOnStart": "true",
@@ -94,9 +74,8 @@
     "nodejs_package_manager_path": "npm",
     "settings.editor.selected.configurable": "org.jetbrains.plugins.notebooks.jupyter.connections.configuration.JupyterServerConfigurable",
     "vue.rearranger.settings.migration": "true"
->>>>>>> c6204ad1
   }
-}</component>
+}]]></component>
   <component name="RecentsManager">
     <key name="CopyFile.RECENT_KEYS">
       <recent name="C:\Users\bened\PycharmProjects\quant_finance_articles\factor_model" />
@@ -152,13 +131,8 @@
       <updated>1719393479546</updated>
       <workItem from="1719393491260" duration="107914000" />
       <workItem from="1721138781695" duration="31488000" />
-<<<<<<< HEAD
-      <workItem from="1721647696334" duration="31582000" />
-      <workItem from="1722851680746" duration="615000" />
-=======
       <workItem from="1721647696334" duration="24278000" />
       <workItem from="1722333935527" duration="20950000" />
->>>>>>> c6204ad1
     </task>
     <task id="LOCAL-00001" summary="Initial Commit - Quant Finance Blog">
       <option name="closed" value="true" />
@@ -168,23 +142,7 @@
       <option name="project" value="LOCAL" />
       <updated>1719524614220</updated>
     </task>
-    <task id="LOCAL-00002" summary="Added yield corve download and analysis capabilities&#10;BoE automated data download still doesnt work unfortunately">
-      <option name="closed" value="true" />
-      <created>1721741012703</created>
-      <option name="number" value="00002" />
-      <option name="presentableId" value="LOCAL-00002" />
-      <option name="project" value="LOCAL" />
-      <updated>1721741012703</updated>
-    </task>
-    <task id="LOCAL-00003" summary="Added BoE OIS spreadsheets to data store">
-      <option name="closed" value="true" />
-      <created>1721741058716</created>
-      <option name="number" value="00003" />
-      <option name="presentableId" value="LOCAL-00003" />
-      <option name="project" value="LOCAL" />
-      <updated>1721741058716</updated>
-    </task>
-    <option name="localTasksCounter" value="4" />
+    <option name="localTasksCounter" value="2" />
     <servers />
   </component>
   <component name="TypeScriptGeneratedFilesManager">
@@ -192,9 +150,7 @@
   </component>
   <component name="VcsManagerConfiguration">
     <MESSAGE value="Initial Commit - Quant Finance Blog" />
-    <MESSAGE value="Added yield corve download and analysis capabilities&#10;BoE automated data download still doesnt work unfortunately" />
-    <MESSAGE value="Added BoE OIS spreadsheets to data store" />
-    <option name="LAST_COMMIT_MESSAGE" value="Added BoE OIS spreadsheets to data store" />
+    <option name="LAST_COMMIT_MESSAGE" value="Initial Commit - Quant Finance Blog" />
   </component>
   <component name="XDebuggerManager">
     <breakpoint-manager>
